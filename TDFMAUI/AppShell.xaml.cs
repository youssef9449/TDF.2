﻿using TDFMAUI.Pages;
using TDFMAUI.Features.Auth;
using TDFMAUI.Services;
using System.ComponentModel;
using System.Runtime.CompilerServices;
using TDFMAUI.Config;
using Microsoft.Extensions.Logging;
using TDFMAUI.Features.Requests;
<<<<<<< HEAD
using TDFMAUI.Helpers;
=======
using TDFMAUI.Features.Users;
>>>>>>> 99cae155

namespace TDFMAUI
{
    public partial class AppShell : Shell, INotifyPropertyChanged
    {
        private readonly IAuthService _authService;
        private readonly ILogger<AppShell> _logger;
        private readonly IUserPresenceService _userPresenceService;

        public bool IsAdmin => App.CurrentUser?.Roles?.Contains("Admin", StringComparer.OrdinalIgnoreCase) ?? false;
        public bool IsHR => App.CurrentUser?.Roles?.Contains("HR", StringComparer.OrdinalIgnoreCase) ?? false;
        public bool IsManager => App.CurrentUser?.Roles?.Contains("Manager", StringComparer.OrdinalIgnoreCase) ?? false;

        public bool IsDevelopmentMode => ApiConfig.DevelopmentMode;
        public bool IsDesktopUser => DeviceHelper.IsDesktop;

        public AppShell(IAuthService authService, ILogger<AppShell> logger, IUserPresenceService userPresenceService)
        {
            try
            {
                _logger = logger; // Assign logger first if possible
                _logger?.LogInformation("AppShell constructor started.");

                // Log dependencies
                _logger?.LogInformation("AuthService dependency resolved: {IsResolved}", authService != null);

                try
                {
                    _logger?.LogInformation("Calling InitializeComponent...");
                    InitializeComponent();
                    _logger?.LogInformation("AppShell InitializeComponent successful.");

                    // Register routes for navigation
                    Routing.RegisterRoute("users", typeof(UsersRightPanel));
                }
                catch (Exception ex)
                {
                    _logger?.LogCritical(ex, "AppShell InitializeComponent FAILED.");
                    // Rethrow or handle critically, as the Shell cannot function
                    throw;
                }

                _authService = authService;
                _userPresenceService = userPresenceService;

                // Register routes for navigation
                _logger?.LogInformation("AppShell registering routes.");
                RegisterRoutes();
                _logger?.LogInformation("Routes registered successfully.");

                // Set binding context for property bindings
                BindingContext = this;
                _logger?.LogInformation("BindingContext set to self.");

                // Hook into user changed event to refresh admin status
                App.UserChanged += OnUserChanged;

                // Initialize the online users flyout
                if (onlineUsersFlyout != null)
                {
                    _logger?.LogInformation("Initializing online users flyout.");
                    Task.Run(async () => await onlineUsersFlyout.Initialize());
                }

                // Configure swipe gesture for right flyout
                _logger?.LogInformation("Configuring right swipe gesture for flyout.");
                SetupRightSwipeGesture();

                _logger?.LogInformation("AppShell constructor completed successfully.");
            }
            catch (Exception ex)
            {
                _logger?.LogCritical(ex, "Error in AppShell constructor.");
                throw; // Rethrow so the application knows there was a critical failure
            }
        }

        private void RegisterRoutes()
        {
            Routing.RegisterRoute(nameof(LoginPage), typeof(LoginPage));
            Routing.RegisterRoute(nameof(SignupPage), typeof(SignupPage));
            Routing.RegisterRoute(nameof(MainPage), typeof(MainPage));
            Routing.RegisterRoute(nameof(ProfilePage), typeof(ProfilePage));
            Routing.RegisterRoute(nameof(AddRequestPage), typeof(AddRequestPage));
            Routing.RegisterRoute(nameof(RequestDetailsPage), typeof(RequestDetailsPage));
            Routing.RegisterRoute(nameof(RequestsPage), typeof(RequestsPage));
            Routing.RegisterRoute(nameof(MessagesPage), typeof(MessagesPage));

            // Debug routes
            Routing.RegisterRoute(nameof(DiagnosticsPage), typeof(DiagnosticsPage));

            // Admin routes
            Routing.RegisterRoute(nameof(UsersPage), typeof(UsersPage));
            Routing.RegisterRoute(nameof(UserDetailsPage), typeof(UserDetailsPage));
        }

        private void OnUserChanged(object sender, EventArgs e)
        {
            OnPropertyChanged(nameof(IsAdmin));
            OnPropertyChanged(nameof(IsHR));
            OnPropertyChanged(nameof(IsManager));
        }

        protected override void OnDisappearing()
        {
            base.OnDisappearing();
            App.UserChanged -= OnUserChanged;

            // Unsubscribe from the Navigated event
            this.Navigated -= OnShellNavigated;

            // Clean up the online users flyout
            if (onlineUsersFlyout != null)
            {
                onlineUsersFlyout.Cleanup();
            }
        }

        private async void OnLogoutClicked(object sender, EventArgs e)
        {
            bool confirm = await DisplayAlert("Logout", "Are you sure you want to logout?", "Yes", "No");
            if (confirm)
            {
                try
                {
                    _logger?.LogInformation("Logout initiated by user.");
                    await _authService.LogoutAsync(); // Call the service method
                    // Navigation is now handled within AuthService.LogoutAsync
                }
                catch (Exception ex)
                {
                    _logger?.LogError(ex, "Error during logout process.");
                    // Display an error message to the user if logout fails
                    await DisplayAlert("Logout Error", "An unexpected error occurred during logout. Please try again.", "OK");
                }
            }
        }

        // INotifyPropertyChanged implementation
        public new event PropertyChangedEventHandler PropertyChanged;

        protected new void OnPropertyChanged([CallerMemberName] string propertyName = null)
        {
            PropertyChanged?.Invoke(this, new PropertyChangedEventArgs(propertyName));
        }

<<<<<<< HEAD
        //region Right-Side Users Flyout Logic

        // Method to open the user flyout panel using Shell navigation
        public void ShowUserPanel()
        {
            Shell.Current.GoToAsync("//users");
        }

        // Method to ensure we can get back to the main page
        public void CloseUserPanel()
        {
            Shell.Current.GoToAsync("//main");
        }

        // These methods replace the old RightSideUsersFlyout methods
        private async void OpenUsersFlyout_Tapped(object sender, EventArgs e)
        {
            await Shell.Current.GoToAsync("//users");
        }

        // The close method is now handled in the UsersRightPanel itself
        // Gesture handlers are removed as we use Shell navigation instead

        //endregion
=======
        private void SetupRightSwipeGesture()
        {
            try
            {
                // Enable the flyout
                FlyoutBehavior = FlyoutBehavior.Flyout;

                // We'll handle the swipe gesture in each page instead
                // Subscribe to the Navigated event to add gesture recognizers to new pages
                this.Navigated += OnShellNavigated;

                _logger?.LogInformation("Shell Navigated event handler registered.");

                _logger?.LogInformation("Right swipe gesture configured successfully.");
            }
            catch (Exception ex)
            {
                _logger?.LogError(ex, "Failed to configure right swipe gesture: {0}", ex.Message);
            }
        }

        private void OnShellNavigated(object sender, ShellNavigatedEventArgs e)
        {
            try
            {
                // Get the current page
                if (CurrentPage != null)
                {
                    // Add a swipe gesture recognizer to the current page
                    var swipeGesture = new SwipeGestureRecognizer
                    {
                        Direction = SwipeDirection.Right
                    };

                    swipeGesture.Swiped += (s, args) =>
                    {
                        // Show the flyout when swiping right
                        FlyoutIsPresented = true;
                        _logger?.LogInformation("Right swipe detected, showing flyout.");
                    };

                    // Add the gesture recognizer to the current page
                    CurrentPage.GestureRecognizers.Add(swipeGesture);

                    _logger?.LogInformation("Added right swipe gesture recognizer to page: {0}", CurrentPage.GetType().Name);
                }
            }
            catch (Exception ex)
            {
                _logger?.LogError(ex, "Error adding gesture recognizer to page: {0}", ex.Message);
            }
        }
>>>>>>> 99cae155
    }
}<|MERGE_RESOLUTION|>--- conflicted
+++ resolved
@@ -6,11 +6,6 @@
 using TDFMAUI.Config;
 using Microsoft.Extensions.Logging;
 using TDFMAUI.Features.Requests;
-<<<<<<< HEAD
-using TDFMAUI.Helpers;
-=======
-using TDFMAUI.Features.Users;
->>>>>>> 99cae155
 
 namespace TDFMAUI
 {
@@ -156,85 +151,5 @@
         {
             PropertyChanged?.Invoke(this, new PropertyChangedEventArgs(propertyName));
         }
-
-<<<<<<< HEAD
-        //region Right-Side Users Flyout Logic
-
-        // Method to open the user flyout panel using Shell navigation
-        public void ShowUserPanel()
-        {
-            Shell.Current.GoToAsync("//users");
-        }
-
-        // Method to ensure we can get back to the main page
-        public void CloseUserPanel()
-        {
-            Shell.Current.GoToAsync("//main");
-        }
-
-        // These methods replace the old RightSideUsersFlyout methods
-        private async void OpenUsersFlyout_Tapped(object sender, EventArgs e)
-        {
-            await Shell.Current.GoToAsync("//users");
-        }
-
-        // The close method is now handled in the UsersRightPanel itself
-        // Gesture handlers are removed as we use Shell navigation instead
-
-        //endregion
-=======
-        private void SetupRightSwipeGesture()
-        {
-            try
-            {
-                // Enable the flyout
-                FlyoutBehavior = FlyoutBehavior.Flyout;
-
-                // We'll handle the swipe gesture in each page instead
-                // Subscribe to the Navigated event to add gesture recognizers to new pages
-                this.Navigated += OnShellNavigated;
-
-                _logger?.LogInformation("Shell Navigated event handler registered.");
-
-                _logger?.LogInformation("Right swipe gesture configured successfully.");
-            }
-            catch (Exception ex)
-            {
-                _logger?.LogError(ex, "Failed to configure right swipe gesture: {0}", ex.Message);
-            }
-        }
-
-        private void OnShellNavigated(object sender, ShellNavigatedEventArgs e)
-        {
-            try
-            {
-                // Get the current page
-                if (CurrentPage != null)
-                {
-                    // Add a swipe gesture recognizer to the current page
-                    var swipeGesture = new SwipeGestureRecognizer
-                    {
-                        Direction = SwipeDirection.Right
-                    };
-
-                    swipeGesture.Swiped += (s, args) =>
-                    {
-                        // Show the flyout when swiping right
-                        FlyoutIsPresented = true;
-                        _logger?.LogInformation("Right swipe detected, showing flyout.");
-                    };
-
-                    // Add the gesture recognizer to the current page
-                    CurrentPage.GestureRecognizers.Add(swipeGesture);
-
-                    _logger?.LogInformation("Added right swipe gesture recognizer to page: {0}", CurrentPage.GetType().Name);
-                }
-            }
-            catch (Exception ex)
-            {
-                _logger?.LogError(ex, "Error adding gesture recognizer to page: {0}", ex.Message);
-            }
-        }
->>>>>>> 99cae155
     }
 }