--- conflicted
+++ resolved
@@ -31,49 +31,19 @@
 
         public UserDetailsDto? CurrentUser => _currentUser;
         public bool IsLoggedIn => _currentUser != null;
-<<<<<<< HEAD
-        public void SetUserDetails(UserDetailsDto? userDetails) { _currentUser = userDetails; }
-        public void ClearUserDetails() { _currentUser = null; }
-=======
 
         public void SetUserDetails(UserDetailsDto? userDetails)
         {
             _currentUser = userDetails;
-
-            // Convert UserDetailsDto to UserDto for App.CurrentUser
-            if (userDetails != null)
-            {
-                var userDto = new UserDto
-                {
-                    UserID = userDetails.UserId,
-                    Username = userDetails.UserName,
-                    FullName = userDetails.FullName,
-                    Department = userDetails.Department,
-                    // Set other properties as needed
-                };
-
-                // Set App.CurrentUser
-                App.CurrentUser = userDto;
-                _logger.LogInformation("Set App.CurrentUser to {UserId} ({FullName})", userDto.UserID, userDto.FullName);
-            }
-
-            // Raise the event
-            UserDetailsChanged?.Invoke(this, userDetails);
+            // Optionally raise an event here if other parts of the app need to react to login/logout
         }
 
         public void ClearUserDetails()
         {
             _currentUser = null;
-
-            // Clear App.CurrentUser
-            App.CurrentUser = null;
-            _logger.LogInformation("Cleared App.CurrentUser");
-
-            // Raise event
-            UserDetailsChanged?.Invoke(this, null);
+            // Optionally raise event
         }
 
->>>>>>> 99cae155
         public bool HasRole(string role)
         {
             if (_currentUser?.Roles == null || string.IsNullOrEmpty(role)) return false;
